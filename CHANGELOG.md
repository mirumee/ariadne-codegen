--- conflicted
+++ resolved
@@ -2,11 +2,8 @@
 
 ## 0.12.0 (UNRELEASED)
 
-<<<<<<< HEAD
 - Fixed `graphql-transport-ws` protocol implementation not waiting for the `connection_ack` message on new connection.
-=======
 - Added support to `graphqlschema` for saving schema as a GraphQL file.
->>>>>>> ca418b7a
 
 
 ## 0.11.0 (2023-12-05)
