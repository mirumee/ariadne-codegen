--- conflicted
+++ resolved
@@ -226,14 +226,10 @@
         """Handles the generation of field types."""
         if getattr(field, "args") or method_required:
             return self.generate_product_type_method(
-<<<<<<< HEAD
                 name,
-                field_name,
+                field_name, org_name,
                 getattr(field, "args"),
                 description=getattr(field, "description"),
-=======
-                name, field_name, org_name, getattr(field, "args")
->>>>>>> 33f1a572
             )
         return generate_ann_assign(
             target=generate_name(name),
@@ -331,13 +327,9 @@
         self,
         name: str,
         class_name: str,
-<<<<<<< HEAD
+        org_name: str,
         arguments: Optional[Dict[str, Any]] = None,
         description: Optional[str] = None,
-=======
-        org_name: str,
-        arguments: Optional[Dict[str, Any]] = None,
->>>>>>> 33f1a572
     ) -> ast.FunctionDef:
         """Generates a method for a product type."""
         arguments = arguments or {}
